--- conflicted
+++ resolved
@@ -116,12 +116,8 @@
   }
 #endif
 
-<<<<<<< HEAD
-  while (*run) {
+  while (*run == MSCCLPP_PROXY_RUN_STATE_RUNNING) {
 #if (MSCCLPP_PROXY_FLAG_SET_BY_RDMA == 0)
-=======
-  while (*run == MSCCLPP_PROXY_RUN_STATE_RUNNING) {
->>>>>>> 83ef7805
     // Try send
     if (sendState == SEND_STATE_INIT) {
       trigger.value = *(volatile uint64_t *)conn->cpuTrigger;
@@ -168,34 +164,7 @@
         }
       }
     }
-<<<<<<< HEAD
 #else // (MSCCLPP_PROXY_FLAG_SET_BY_RDMA == 1)
-=======
-  }
-  *run = MSCCLPP_PROXY_RUN_STATE_IDLE;
-  // WARN("Proxy exits: rank %d", rank);
-  return NULL;
-}
-
-#else // MSCCLPP_PROXY_FLAG_SET_BY_RDMA == 1
-
-// TODO(saemal): merge this with the function above
-void* mscclppProxyServiceIb(void* _args) {
-  struct proxyArgs *args = (struct proxyArgs *)_args;
-  struct mscclppComm *comm = args->comm;
-  struct mscclppIbContext *ibCtx = args->ibCtx;
-  volatile mscclppProxyRunState_t *run = args->run;
-  struct mscclppConn *conn = &comm->conns[args->connIdx];
-  free(_args);
-
-  int rank = comm->rank;
-  mscclppTrigger trigger;
-  int wcNum;
-
-  NumaBind(ibCtx->numaNode);
-
-  while (*run == MSCCLPP_PROXY_RUN_STATE_RUNNING) {
->>>>>>> 83ef7805
     // Poll to see if we are ready to send anything
     trigger.value = *(volatile uint64_t *)conn->cpuTrigger;
     if (trigger.value == 0) continue;
